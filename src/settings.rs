--- conflicted
+++ resolved
@@ -163,52 +163,27 @@
     /// The default settings for the given Architecture & Operating System
     pub fn default() -> Result<Self, InstallSettingsError> {
         let url;
-<<<<<<< HEAD
-        let nix_build_user_prefix;
-        let nix_build_user_id_base;
         let init;
-=======
->>>>>>> 33e46a25
 
         use target_lexicon::{Architecture, OperatingSystem};
         match (Architecture::host(), OperatingSystem::host()) {
             (Architecture::X86_64, OperatingSystem::Linux) => {
                 url = NIX_X64_64_LINUX_URL;
-<<<<<<< HEAD
-                nix_build_user_prefix = "nixbld";
-                nix_build_user_id_base = 3000;
                 init = linux_detect_init()?;
             },
             (Architecture::Aarch64(_), OperatingSystem::Linux) => {
                 url = NIX_AARCH64_LINUX_URL;
-                nix_build_user_prefix = "nixbld";
-                nix_build_user_id_base = 3000;
                 init = linux_detect_init()?;
-=======
-            },
-            (Architecture::Aarch64(_), OperatingSystem::Linux) => {
-                url = NIX_AARCH64_LINUX_URL;
->>>>>>> 33e46a25
             },
             (Architecture::X86_64, OperatingSystem::MacOSX { .. })
             | (Architecture::X86_64, OperatingSystem::Darwin) => {
                 url = NIX_X64_64_DARWIN_URL;
-<<<<<<< HEAD
-                nix_build_user_prefix = "_nixbld";
-                nix_build_user_id_base = 300;
                 init = InitSystem::Launchd;
-=======
->>>>>>> 33e46a25
             },
             (Architecture::Aarch64(_), OperatingSystem::MacOSX { .. })
             | (Architecture::Aarch64(_), OperatingSystem::Darwin) => {
                 url = NIX_AARCH64_DARWIN_URL;
-<<<<<<< HEAD
-                nix_build_user_prefix = "_nixbld";
-                nix_build_user_id_base = 300;
                 init = InitSystem::Launchd;
-=======
->>>>>>> 33e46a25
             },
             _ => {
                 return Err(InstallSettingsError::UnsupportedArchitecture(
